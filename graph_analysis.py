--- conflicted
+++ resolved
@@ -1,7 +1,6 @@
 import networkx as nx
 import matplotlib.pyplot as plt
 import argparse
-<<<<<<< HEAD
 import random
 from networkx.algorithms import community
 
@@ -67,12 +66,10 @@
     smallest_cc = min(components, key=len)
 
     return orig_aspl, new_aspl, num_comp, avg_change, len(smallest_cc), len(largest_cc), cluster_persist
-=======
 import itertools
 import os
 import random 
 from scipy import stats
->>>>>>> fe69b14e
 
 def main(argv= None):
 
@@ -93,18 +90,13 @@
 
     # load the graph from input .gml
     # graph will be an undirected graph object
-<<<<<<< HEAD
-    print(f"Loading graph from '{args.graph_file}'")
-=======
-    
->>>>>>> fe69b14e
+    
     G = nx.read_gml(args.graph_file)
     # Ensure undirected for many algorithms unless the graph loaded is directed
     if isinstance(G, nx.DiGraph):
         print("Notice: Loaded directed graph, converting to undirected for analysis.")
         G = nx.Graph(G)
 
-<<<<<<< HEAD
     # simulate_failures flag checked
     if args.simulate_failures:
         print('\n-----Simulate Failures-----')
@@ -165,7 +157,6 @@
         print(f'component persistence(closer to 1 means persistent, to 0 is disrupted): {persist}')
         
         
-=======
     if args.components:
         n = args.components
         while True:
@@ -269,7 +260,6 @@
                 break
         print("balance test")
         print(balanced)
->>>>>>> fe69b14e
 
 if __name__ == "__main__":
     main()